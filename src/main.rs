#![allow(dead_code)]
#![allow(unused)]

#[macro_use]
extern crate log;
#[macro_use]
extern crate anyhow;
#[macro_use]
<<<<<<< HEAD
extern crate lru;

use std::time::Duration;

use anyhow::Context;
use bb8_redis::{bb8::Pool, RedisConnectionManager};

use cache::RedisCache;
use http_api::HttpApi;
use identity::Ed25519Identity;
use identity::Identity;
use storage::RedisStorage;
use storage::Storage;

use twin::{SubstrateTwinDB, TwinDB};
=======
extern crate clap;

>>>>>>> 0dc2a681
mod cache;
mod http_api;
mod http_workers;
mod identity;
mod redis;
mod storage;
mod twin;
mod types;
mod workers;

<<<<<<< HEAD
#[tokio::main]
async fn main() {
    let manager = RedisConnectionManager::new("redis://127.0.0.1/")
        .context("unable to create redis connection manager")
        .unwrap();

    let pool = Pool::builder()
        .build(manager)
        .await
        .context("unable to build pool or redis connection manager")
        .unwrap();

    const PREFIX: &str = "msgbus";
    const TTL: Duration = Duration::from_secs(20);
    const MAX_COMMANDS: isize = 500;

    let storage = RedisStorage::builder(pool)
        .prefix(PREFIX)
        .ttl(TTL)
        .max_commands(500)
        .build();
=======
use anyhow::{Context, Result};
use cache::RedisCache;
use clap::Parser;
use http_api::HttpApi;
use identity::Ed25519Signer;
use identity::Identity;
use log::kv::Key;
use std::fmt::Display;
use std::str::FromStr;
use std::time::Duration;
use storage::RedisStorage;
use twin::{SubstrateTwinDB, TwinDB};

#[derive(Debug)]
enum KeyType {
    Ed25519,
    Sr25519,
}

impl FromStr for KeyType {
    type Err = &'static str;
    fn from_str(s: &str) -> Result<Self, Self::Err> {
        match s.to_lowercase().as_str() {
            "ed25519" => Ok(KeyType::Ed25519),
            "sr25519" => Ok(KeyType::Sr25519),
            _ => Err("invalid key type"),
        }
    }
}

impl Display for KeyType {
    fn fmt(&self, f: &mut std::fmt::Formatter<'_>) -> std::fmt::Result {
        let s = match self {
            KeyType::Ed25519 => "ed25519",
            KeyType::Sr25519 => "sr25519",
        };
>>>>>>> 0dc2a681

        f.write_str(s)
    }
}

<<<<<<< HEAD
    let identity = Ed25519Identity::try_from(
        "junior sock chunk accident pilot under ask green endless remove coast wood",
=======
/// Simple program to greet a person
#[derive(Parser, Debug)]
#[clap(author, version, about, long_about = None)]
struct Args {
    /// key type
    #[clap(short, long, default_value_t = KeyType::Ed25519)]
    key_type: KeyType,

    /// key mnemonics
    #[clap(short, long)]
    mnemonics: String,

    /// redis address
    #[clap(short, long, default_value_t = String::from("redis://localhost:6379"))]
    redis: String,

    /// substrate address
    #[clap(short, long, default_value_t = String::from("wss://tfchain.grid.tf"))]
    substrate: String,

    /// enable debugging logs
    #[clap(short, long)]
    debug: bool,
}

async fn app(args: &Args) -> Result<()> {
    // we have to initialize a signer key based on the given
    // key type
    let logger = simple_logger::SimpleLogger::new()
        .with_level(if args.debug {
            log::LevelFilter::Debug
        } else {
            log::LevelFilter::Info
        })
        .with_module_level("ws", log::LevelFilter::Off)
        .with_module_level("substrate_api_client", log::LevelFilter::Off)
        .init();

    let identity = match args.key_type {
        KeyType::Ed25519 => {
            let sk = identity::Ed25519Signer::try_from(args.mnemonics.as_str())
                .context("failed to load ed25519 key from mnemonics")?;
            identity::Signers::Ed25519(sk)
        }
        KeyType::Sr25519 => {
            let sk = identity::Sr25519Signer::try_from(args.mnemonics.as_str())
                .context("failed to load sr25519 key from mnemonics")?;
            identity::Signers::Sr25519(sk)
        }
    };

    let pool = redis::pool(&args.redis)
        .await
        .context("failed to initialize redis pool")?;

    let db = SubstrateTwinDB::<RedisCache>::new(
        &args.substrate,
        Some(cache::RedisCache::new(
            pool.clone(),
            "twin",
            Duration::from_secs(600),
        )),
>>>>>>> 0dc2a681
    )
    .context("cannot create substrate twin db object")?;

    let id = db
        .get_twin_with_account(identity.account())
        .await
        .context("failed to get own twin id")?;

    log::info!("twin: {}", id);
    // let storage = RedisStorage;
    // let identity = Ed25519Signer::try_from(
    //     "junior sock chunk accident pilot under ask green endless remove coast wood",
    // )
    // .unwrap();

    // HttpApi::new(1, "127.0.0.1:8888", storage, identity, db)
    //     .unwrap()
    //     .run()
    //     .await
    //     .unwrap();

    Ok(())
}

#[tokio::main]
async fn main() {
    let args = Args::parse();
    if let Err(e) = app(&args).await {
        eprintln!("{}", e);
        std::process::exit(1);
    }
}<|MERGE_RESOLUTION|>--- conflicted
+++ resolved
@@ -6,26 +6,8 @@
 #[macro_use]
 extern crate anyhow;
 #[macro_use]
-<<<<<<< HEAD
-extern crate lru;
-
-use std::time::Duration;
-
-use anyhow::Context;
-use bb8_redis::{bb8::Pool, RedisConnectionManager};
-
-use cache::RedisCache;
-use http_api::HttpApi;
-use identity::Ed25519Identity;
-use identity::Identity;
-use storage::RedisStorage;
-use storage::Storage;
-
-use twin::{SubstrateTwinDB, TwinDB};
-=======
 extern crate clap;
 
->>>>>>> 0dc2a681
 mod cache;
 mod http_api;
 mod http_workers;
@@ -36,29 +18,6 @@
 mod types;
 mod workers;
 
-<<<<<<< HEAD
-#[tokio::main]
-async fn main() {
-    let manager = RedisConnectionManager::new("redis://127.0.0.1/")
-        .context("unable to create redis connection manager")
-        .unwrap();
-
-    let pool = Pool::builder()
-        .build(manager)
-        .await
-        .context("unable to build pool or redis connection manager")
-        .unwrap();
-
-    const PREFIX: &str = "msgbus";
-    const TTL: Duration = Duration::from_secs(20);
-    const MAX_COMMANDS: isize = 500;
-
-    let storage = RedisStorage::builder(pool)
-        .prefix(PREFIX)
-        .ttl(TTL)
-        .max_commands(500)
-        .build();
-=======
 use anyhow::{Context, Result};
 use cache::RedisCache;
 use clap::Parser;
@@ -95,16 +54,11 @@
             KeyType::Ed25519 => "ed25519",
             KeyType::Sr25519 => "sr25519",
         };
->>>>>>> 0dc2a681
 
         f.write_str(s)
     }
 }
 
-<<<<<<< HEAD
-    let identity = Ed25519Identity::try_from(
-        "junior sock chunk accident pilot under ask green endless remove coast wood",
-=======
 /// Simple program to greet a person
 #[derive(Parser, Debug)]
 #[clap(author, version, about, long_about = None)]
@@ -167,7 +121,6 @@
             "twin",
             Duration::from_secs(600),
         )),
->>>>>>> 0dc2a681
     )
     .context("cannot create substrate twin db object")?;
 
