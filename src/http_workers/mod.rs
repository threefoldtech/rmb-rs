--- conflicted
+++ resolved
@@ -44,18 +44,8 @@
             loop {
                 let worker_handler = self.pool.get().await;
 
-<<<<<<< HEAD
-                match self.storage.queued().await {
-                    Ok(ret) => match ret {
-                        None => log::debug!("message has been expired"),
-                        Some(job) => {
-                            worker_handler.send(job).await;
-                        }
-                    },
-=======
                 let job = match self.storage.queued().await {
                     Ok(job) => job,
->>>>>>> 638733bb
                     Err(err) => {
                         log::debug!("error while process the storage because of '{}'", err);
                         tokio::time::sleep(Duration::from_secs(1)).await;
