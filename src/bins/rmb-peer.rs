use std::path::PathBuf;
use std::str::FromStr;
use std::time::Duration;

use anyhow::{Context, Result};
use clap::{builder::ArgAction, Args, Parser};
use rmb::cache::RedisCache;
use rmb::identity::KeyType;
use rmb::identity::{Identity, Signer};
use rmb::peer::Pair;
use rmb::peer::{self, storage::RedisStorage};
use rmb::twin::{RelayDomains, SubstrateTwinDB, TwinDB};
use rmb::{identity, redis};

/// A peer requires only which rely to connect to, and
/// which identity (mnemonics)

#[derive(Args, Debug)]
#[group(required = true, multiple = false)]
struct Secret {
    /// mnemonic, as words, or hex seed if prefixed with 0x
    #[clap(short, long)]
    mnemonic: Option<String>,

    /// [deprecated] please use `mnemonic` instead
    #[clap(long)]
    mnemonics: Option<String>,

    /// [deprecated] please use `mnemonic` instead
    #[clap(long)]
    seed: Option<String>,
}

/// the reliable message bus
#[derive(Parser, Debug)]
#[clap(name ="rmb", author, version = env!("GIT_VERSION"), about, long_about = None)]
struct Params {
    /// key type
    #[clap(short, long, default_value_t = KeyType::Sr25519)]
    key_type: KeyType,

    #[command(flatten)]
    secret: Secret,

    /// wither to accept uploads or not
    #[clap(short, long)]
    uploads: Option<PathBuf>,

    /// redis address
    #[clap(short, long, default_value_t = String::from("redis://localhost:6379"))]
    redis: String,

    /// substrate addresses please make sure the url also include the port number
    #[clap(
        short,
        long,
        default_value = "wss://tfchain.grid.tf:443",
        num_args = 1..,
    )]
    substrate: Vec<String>,

    /// set of relay Urls (max 3) please ensure url contain a domain
    #[clap(long, num_args = 1..=3 , default_values = ["wss://relay.grid.tf:443"])]
    relay: Vec<String>,

    /// enable debugging logs
    #[clap(short, long, action=ArgAction::Count)]
    debug: u8,

    /// skip twin update on chain if relay is not matching. only used for debugging
    #[clap(long = "no-update")]
    no_update: bool,
    // enable upload and save uploaded files in the given location
    // #[clap(short, long)]
    // upload: Option<String>,
}

// parses a &Vec<String> into a vec of Url, ensure domain part is not None
fn parse_urls(input: &[String]) -> Result<Vec<url::Url>> {
    let mut urls: Vec<url::Url> = Vec::new();

    for s in input {
        let u: url::Url = url::Url::parse(s)?;
        if u.domain().is_none() {
            anyhow::bail!("relay URL must contain a domain name");
        }
        urls.push(u);
    }

    Ok(urls)
}

// maps a &Vec<url::Url> to a HashSet<String> that contains the domain name of each URL
fn get_domains(urls: &[url::Url]) -> RelayDomains {
    let h = urls
        .iter()
        .filter_map(|url| url.domain())
        .map(|domain| domain.to_string())
        .collect::<Vec<_>>();
    RelayDomains::new(&h)
}

async fn app(args: Params) -> Result<()> {
    //ed25519 seed.
    //let seed = "0xb2643a23e021c2597ad2902ac8460057165af2b52b734300ae1214cffe384816";
    simple_logger::SimpleLogger::new()
        .with_level({
            match args.debug {
                0 => log::LevelFilter::Info,
                1 => log::LevelFilter::Debug,
                _ => log::LevelFilter::Trace,
            }
        })
        .with_module_level("hyper", log::LevelFilter::Off)
        .with_module_level("ws", log::LevelFilter::Off)
        .with_module_level("substrate_api_client", log::LevelFilter::Off)
        .with_module_level("mpart_async", log::LevelFilter::Off)
        .with_module_level("jsonrpsee_core", log::LevelFilter::Off)
        .init()?;

    let secret = &args.secret;
    let secret: &str = match secret.mnemonic.as_deref() {
        Some(m) => m,
        None => match secret.mnemonics.as_deref() {
            Some(m) => m,
            None => match secret.seed.as_deref() {
                Some(m) => m,
                None => anyhow::bail!("mnemonic is required"),
            },
        },
    };

    let pair = Pair::from_str(secret).context("failed to initialize encryption key")?;

    let signer = match args.key_type {
        KeyType::Ed25519 => {
            let sk = identity::Ed25519Signer::try_from(secret)
                .context("failed to load ed25519 key from mnemonics or seed")?;
            identity::Signers::Ed25519(sk)
        }
        KeyType::Sr25519 => {
            let sk = identity::Sr25519Signer::try_from(secret)
                .context("failed to load sr25519 key from mnemonics or seed")?;
            identity::Signers::Sr25519(sk)
        }
    };

    let pool = redis::pool(&args.redis, 20)
        .await
        .context("failed to initialize redis pool")?;

    // cache is a little bit tricky because while it improves performance it
    // makes changes to twin data takes at least 5 min before they are detected
    let db = SubstrateTwinDB::<RedisCache>::new(
        args.substrate,
        RedisCache::new(pool.clone(), "twin", Duration::from_secs(60)),
    )
    .await
    .context("cannot create substrate twin db object")?;

    let id = db
        .get_twin_with_account(signer.account())
        .await
        .context("failed to get own twin id")?
        .ok_or_else(|| anyhow::anyhow!("no twin found on this network with given key"))?;

    let relays_urls: Vec<url::Url> =
        parse_urls(&args.relay).context("failed to parse relays urls")?;

    if !args.no_update {
        // try to check and update the twin info on chain

        // we need to make sure our twin is up to date
        let twin = db
            .get_twin(id)
            .await
            .context("failed to get twin details")?
            .ok_or_else(|| anyhow::anyhow!("self twin not found!"))?;

        log::debug!("twin relay domain: {:?}", twin.relay);
        let onchain_relays = twin.relay.unwrap_or_default();
        let provided_relays = get_domains(&relays_urls);
        // if twin relay or his pk don't match the ones that
        // should be there, we need to set the value on chain
        if onchain_relays != provided_relays
            || !matches!(twin.pk, Some(ref pk) if pk == &pair.public())
        {
            // remote relay is not the same as configure one. update is needed
            log::info!("update twin details on the chain");

            let pk = pair.public();
<<<<<<< HEAD
            db.update_twin(&signer.pair(), provided_relays, Some(&pk))
                .await
                .context("failed to update twin information")?;
=======
            let hash = db
                .update_twin(
                    &signer.pair(),
                    relay_url.domain().map(|d| d.to_owned()),
                    Some(&pk),
                )
                .await
                .context("failed to update twin information")?;

            log::debug!("hash: {:?}", hash);
>>>>>>> b09dad1f
        }
    }

    let storage = RedisStorage::builder(pool).build();
    log::info!("twin: {}", id);

    let peer = peer::Peer::new(id, signer, pair);

    //let upload_plugin = peer::plugins::Upload::new(storage.clone(), args.upload);
    let mut app = peer::App::new(relays_urls, peer, db, storage);
    app.plugin(peer::plugins::Rmb::default());
    //app.plugin(upload_plugin);

    app.start().await;

    Ok(())
}

#[tokio::main]
async fn main() {
    let args = Params::parse();
    if let Err(e) = app(args).await {
        eprintln!("{:#}", e);
        std::process::exit(1);
    }
}<|MERGE_RESOLUTION|>--- conflicted
+++ resolved
@@ -189,22 +189,11 @@
             log::info!("update twin details on the chain");
 
             let pk = pair.public();
-<<<<<<< HEAD
-            db.update_twin(&signer.pair(), provided_relays, Some(&pk))
+            let hash = db.update_twin(&signer.pair(), provided_relays, Some(&pk))
                 .await
                 .context("failed to update twin information")?;
-=======
-            let hash = db
-                .update_twin(
-                    &signer.pair(),
-                    relay_url.domain().map(|d| d.to_owned()),
-                    Some(&pk),
-                )
-                .await
-                .context("failed to update twin information")?;
 
             log::debug!("hash: {:?}", hash);
->>>>>>> b09dad1f
         }
     }
 
