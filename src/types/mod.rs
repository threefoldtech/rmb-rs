--- conflicted
+++ resolved
@@ -64,14 +64,14 @@
 }
 
 impl Message {
-<<<<<<< HEAD
     pub fn to_json(&self) -> serde_json::Result<Vec<u8>> {
         serde_json::to_vec(self)
     }
 
     pub fn from_json(json: Vec<u8>) -> serde_json::Result<Self> {
         serde_json::from_slice(&json)
-=======
+    }
+
     fn challenge(&self) -> Result<md5::Digest> {
         let mut hash = md5::Context::new();
         write!(hash, "{}", self.version)?;
@@ -108,6 +108,5 @@
         }
 
         Ok(())
->>>>>>> 54c6cd84
     }
 }