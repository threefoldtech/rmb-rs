--- conflicted
+++ resolved
@@ -39,18 +39,10 @@
         kp: &KeyPair,
         relay: RelayDomains,
         pk: Option<&[u8]>,
-<<<<<<< HEAD
-    ) -> Result<()> {
-        let client = self.client.lock().await;
+    ) -> Result<Hash> {
+    let mut client = self.client.lock().await;
         let hash = client.update_twin(kp, Some(relay.to_string()), pk).await?;
-        log::debug!("hash: {:?}", hash);
-        Ok(())
-=======
-    ) -> Result<Hash> {
-        let mut client = self.client.lock().await;
-        let hash = client.update_twin(kp, relay, pk).await?;
         Ok(hash)
->>>>>>> b09dad1f
     }
 }
 
