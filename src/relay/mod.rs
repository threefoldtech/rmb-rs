use crate::token;
use crate::twin::TwinDB;
use anyhow::Result;
use hyper::server::conn::Http;
use hyper_tungstenite::tungstenite::error::ProtocolError;
use tokio::net::TcpListener;
use tokio::net::ToSocketAddrs;

mod api;
mod federation;
pub mod limiter;
mod switch;
use self::limiter::RateLimiter;
use self::ranker::RelayRanker;
use api::WriterCallback;
use federation::Federation;
pub use federation::FederationOptions;
use std::collections::HashSet;
use std::sync::Arc;
use switch::Switch;
pub use switch::SwitchOptions;
pub mod ranker;

pub struct Relay<D: TwinDB, R: RateLimiter> {
    switch: Arc<Switch<WriterCallback>>,
    twins: D,
    domains: HashSet<String>,
    federation: Federation<D>,
    limiter: R,
}

impl<D, R> Relay<D, R>
where
    D: TwinDB + Clone,
    R: RateLimiter,
{
<<<<<<< HEAD
    pub fn new<S: Into<String>>(
        domain: S,
=======
    pub async fn new(
        domains: HashSet<String>,
>>>>>>> 4fc8b9d8
        twins: D,
        opt: SwitchOptions,
        federation: FederationOptions<D>,
        limiter: R,
        ranker: RelayRanker,
    ) -> Result<Self> {
        let switch = opt.build()?;
        let federation = federation.build(switch.sink(), twins.clone(), ranker)?;
        Ok(Self {
            switch: Arc::new(switch),
            twins,
            domains: domains,
            federation,
            limiter,
        })
    }

    pub async fn start<A: ToSocketAddrs>(self, address: A) -> Result<()> {
        let tcp_listener = TcpListener::bind(address).await?;
        let federator = self.federation.start();
        let http = api::HttpService::new(api::AppData::new(
            self.domains,
            self.switch,
            self.twins,
            federator,
            self.limiter,
        ));
        loop {
            let (tcp_stream, _) = tcp_listener.accept().await?;
            let http = http.clone();
            tokio::task::spawn(async move {
                if let Err(http_err) = Http::new()
                    .http1_keep_alive(true)
                    .serve_connection(tcp_stream, http)
                    .with_upgrades()
                    .await
                {
                    eprintln!("Error while serving HTTP connection: {}", http_err);
                }
            });
        }
    }
}

#[derive(thiserror::Error, Debug)]
pub enum HttpError {
    #[error("missing jwt")]
    MissingJWT,
    #[error("invalid jwt: {0}")]
    InvalidJWT(#[from] token::Error),
    #[error("failed to get twin: {0}")]
    FailedToGetTwin(String),
    #[error("failed to set twin: {0}")]
    FailedToSetTwin(String),
    #[error("twin not found {0}")]
    TwinNotFound(u32),
    #[error("{0}")]
    WebsocketError(#[from] ProtocolError),
    #[error("page not found")]
    NotFound,
    #[error("bad request: {0}")]
    BadRequest(String),
    #[error("switch error: {0}")]
    SwitchingError(#[from] switch::SwitchError),
    // generic catch all
    #[error("{0}")]
    Http(#[from] http::Error),
}

impl HttpError {
    pub fn status(&self) -> http::StatusCode {
        use http::StatusCode as Codes;
        match self {
            Self::MissingJWT => Codes::BAD_REQUEST,
            Self::InvalidJWT(_) => Codes::UNAUTHORIZED,
            Self::FailedToGetTwin(_) => Codes::INTERNAL_SERVER_ERROR,
            Self::FailedToSetTwin(_) => Codes::INTERNAL_SERVER_ERROR,
            Self::TwinNotFound(_) => Codes::UNAUTHORIZED,
            Self::WebsocketError(_) => Codes::INTERNAL_SERVER_ERROR,
            Self::NotFound => Codes::NOT_FOUND,
            Self::BadRequest(_) => Codes::BAD_REQUEST,
            Self::SwitchingError(_) => Codes::INTERNAL_SERVER_ERROR,
            Self::Http(_) => Codes::INTERNAL_SERVER_ERROR,
        }
    }
}<|MERGE_RESOLUTION|>--- conflicted
+++ resolved
@@ -34,13 +34,8 @@
     D: TwinDB + Clone,
     R: RateLimiter,
 {
-<<<<<<< HEAD
-    pub fn new<S: Into<String>>(
-        domain: S,
-=======
-    pub async fn new(
+    pub fn new(
         domains: HashSet<String>,
->>>>>>> 4fc8b9d8
         twins: D,
         opt: SwitchOptions,
         federation: FederationOptions<D>,
@@ -52,7 +47,7 @@
         Ok(Self {
             switch: Arc::new(switch),
             twins,
-            domains: domains,
+            domains,
             federation,
             limiter,
         })
