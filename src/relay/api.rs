--- conflicted
+++ resolved
@@ -42,21 +42,15 @@
     D: TwinDB,
     R: RateLimiter,
 {
-<<<<<<< HEAD
-    pub(crate) fn new<S: Into<String>>(
-        domain: S,
-        switch: Arc<Switch<WriterCallback>>,
-=======
     pub(crate) fn new(
         domains: HashSet<String>,
-        switch: Arc<Switch<RelayHook>>,
->>>>>>> 4fc8b9d8
+        switch: Arc<Switch<WriterCallback>>,
         twins: D,
         federator: Federator,
         limiter: R,
     ) -> Self {
         Self {
-            domains: domains,
+            domains,
             switch,
             twins,
             federator: Arc::new(federator),
@@ -322,7 +316,6 @@
     }
 }
 
-<<<<<<< HEAD
 pub(crate) struct WriterCallback {
     tx: Sender<(MessageID, Vec<u8>)>,
 }
@@ -342,14 +335,8 @@
 
 struct Session<M: Metrics, D: TwinDB> {
     id: SessionID,
-    domain: String,
+    domains: HashSet<String>,
     switch: Arc<Switch<WriterCallback>>,
-=======
-struct Stream<M: Metrics, D: TwinDB> {
-    id: StreamID,
-    domains: HashSet<String>,
-    switch: Arc<Switch<RelayHook>>,
->>>>>>> 4fc8b9d8
     federator: Arc<Federator>,
     metrics: M,
     twins: D,
@@ -358,13 +345,8 @@
 impl<M: Metrics, D: TwinDB> Session<M, D> {
     fn new(
         claims: Claims,
-<<<<<<< HEAD
-        domain: String,
+        domains: HashSet<String>,
         switch: Arc<Switch<WriterCallback>>,
-=======
-        domains: HashSet<String>,
-        switch: Arc<Switch<RelayHook>>,
->>>>>>> 4fc8b9d8
         federator: Arc<Federator>,
         metrics: M,
         twins: D,
