--- conflicted
+++ resolved
@@ -34,8 +34,5 @@
 http = "0.2.7"
 uuid = "1.1.0"
 md5 = "0.7.0"
-<<<<<<< HEAD
-lru = "0.7.6"
-=======
 clap = {version = "3.1", features = ["derive"]}
->>>>>>> 0dc2a681
+lru = "0.7.6"