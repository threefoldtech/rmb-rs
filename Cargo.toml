--- conflicted
+++ resolved
@@ -12,15 +12,9 @@
 
 [dependencies]
 anyhow = "1.0.56"
-<<<<<<< HEAD
 futures = "0.3"
-serde = { version = "1.0.136", features = ["derive"] }
-serde_json = "1.0.81"
-=======
->>>>>>> a3a8fe82
 async-trait = "0.1.53"
 bb8-redis = "0.11.0"
-futures = "0.3"
 hex = {version = "0.4", features = ["alloc"]}
 hyper = {version = "0.14", features = ["full"]}
 log = "0.4"
